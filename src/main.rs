use actix_web::{get, post, web, App, HttpResponse, HttpServer};
use dotenv::dotenv;
use futures::stream::StreamExt;
use mongodb::{
    bson::{doc, serde_helpers::bson_datetime_as_rfc3339_string},
    options::ClientOptions,
    Client,
};
use serde::{Deserialize, Serialize};
use serde_json::Value;
use std::env;

// The amount of readings returned per page.
const PAGE_SIZE: usize = 50;


// A reading from the database.
#[derive(Serialize, Deserialize, Clone)]
struct DBReading {
    reading_at: bson::DateTime,
    data: Vec<ContinuousData>,
    created_at: bson::DateTime,
    patient: Patient,
}

// A format to serialize the incoming JSON payload from the POST request
#[derive(Serialize, Deserialize, Clone)]
struct NewReading {
    #[serde(with = "bson_datetime_as_rfc3339_string")]
    reading_at: bson::DateTime,
    data: Vec<ContinuousData>,
    patient: Patient,
}

// Represents a reading of data from a continuous capture from the HoloLens.
#[derive(Serialize, Deserialize, Clone, Debug)]
struct ContinuousData {
    service_id: String,
    alias: Option<String>,
    value: f32,
<<<<<<< HEAD
    confidence: i32,
=======
    confidence: f32,
>>>>>>> dd9ca476
}

// Represents the patient data attached to each reading. Supports arbitrary patient data under the data
// key.
#[derive(Serialize, Deserialize, Clone)]
struct Patient {
    bluetooth_id: String,
    alias: Option<String>,
    data: Option<Value>,
}

// An endpoint to see if the API is active.
#[get("/status")]
async fn get_status(_client: web::Data<Client>) -> HttpResponse {
    HttpResponse::Ok().body("Hi")
}

// The optional parameters to the GET /readings request.
#[derive(Serialize, Deserialize)]
struct ReadingsQueryParam {
    // If key exists, API will only return readings from this bluetooth id.
    patient: Option<String>,

    // Specifies a earliest datetime (URL Encoded RFC3339) for the reading data
    from: Option<String>,

    // Specifies a latest datetime (URL Encoded RFC3339) for the reading data
    until: Option<String>,

    // Specifies which page number to return. Readings are returned in blocks of PAGE_SIZE.
    page: Option<u64>,
}

// The format of the JSON respone to the GET /readings request.
#[derive(Serialize, Deserialize)]
struct GetReadingsResponse {
    readings: Vec<DBReading>,
}

// An API endpoint that returns the readings in the database. Can have query paramters:
// patient (bluetooth_id), from, until, page.
#[get("/readings")]
async fn get_readings(
    client: web::Data<Client>,
    query: web::Query<ReadingsQueryParam>,
) -> HttpResponse {
    let readings_collection = client.database("cfa-hud").collection("readings");

    let mut filter_options = bson::Document::new();
    // If patient bluetooth_id specific, adds a filter to the query for only that bluetooth_id.
    if let Some(bid) = &query.patient {
        filter_options.insert("patient.bluetooth_id", bid);
    };

    // Adds filter for readings after the from date. from string must be in URL Encoded RFC3339
    // format.
    if let Some(from) = &query.from {
        println!("{}", from);
        if let Ok(date) = bson::DateTime::parse_rfc3339_str(from) {
            filter_options.insert("reading_at", doc!("$gte": date));
        } else {
            return HttpResponse::BadRequest().body("from date is invalid");
        }
    };

    // Adds filter for readings before the until date. until string must be in URL Encoded RFC3339
    // format.
    if let Some(until) = &query.until {
        println!("{}", until);
        if let Ok(date) = bson::DateTime::parse_rfc3339_str(until) {
            filter_options.insert("reading_at", doc!("$lt": date));
        } else {
            return HttpResponse::BadRequest().body("from date is invalid");
        }
    };

    let find_options_builder = mongodb::options::FindOptions::builder()
        .limit(Some(PAGE_SIZE.try_into().unwrap()))
        .batch_size(Some(PAGE_SIZE.try_into().unwrap()));

    // If page numbers, specified returns readings page * PAGE_SIZE to page + 1 * PAGE_SIZE, if
    // they exist.
    let find_options = match &query.page {
        Some(page) => find_options_builder.skip(page * PAGE_SIZE as u64).build(),
        None => find_options_builder.build(),
    };

    let cursor = readings_collection.find(filter_options, find_options).await;

    match cursor {
        Ok(mut c) => {
            let mut readings = Vec::<DBReading>::new();

            // Iterate through the readings and append them to the results if it exists.
            while let Some(result) = c.next().await {
                match result {
                    Ok(doc) => readings.push(doc),
                    Err(e) => return HttpResponse::InternalServerError().body(e.to_string()),
                }
            }

            // Returns a 200 OK response with the readings
            HttpResponse::Ok().json(web::Json(GetReadingsResponse { readings: readings }))
        }
        Err(e) => HttpResponse::InternalServerError().body(e.to_string()),
    }
}

#[derive(Serialize, Deserialize)]
struct PostReadingsPayload {
    readings: Vec<NewReading>,
}

// An API endpoint to add readings to the database. Readings have to be in a specific format given
// by the NewReading struct.
#[post("/readings")]
async fn post_readings(client: web::Data<Client>, payload: web::Json<PostReadingsPayload>) -> HttpResponse {
    let readings_collection = client
        .database("cfa-hud")
        .collection::<DBReading>("readings");

<<<<<<< HEAD
    let new_reading = convert_to_db_reading(reading);

    let result = readings_collection.insert_one(new_reading, None).await;

    match result {
        Ok(r) => HttpResponse::Ok().body("200 OK"),
=======
    let new_readings = payload.readings.iter().map(|x| convert_to_db_reading(x)).collect::<Vec<_>>();

    let result = readings_collection.insert_many(new_readings, None).await;

    match result {
        Ok(_) => HttpResponse::Ok().body("200 OK"),
>>>>>>> dd9ca476
        Err(e) => HttpResponse::InternalServerError().body(e.to_string()),
    }
}

// Appends the created_at time to the NewReading
fn convert_to_db_reading(reading: &NewReading) -> DBReading {
    let cloned = reading.clone();

    DBReading {
        reading_at: cloned.reading_at,
        data: cloned.data,
        patient: cloned.patient,
        created_at: bson::DateTime::now(),
    }
}

// Connects to the MongoDB database and returns a client handle if successful.
async fn connect_mongodb(connection_string: String) -> mongodb::error::Result<Client> {
    let mut client_options = ClientOptions::parse(connection_string).await?;

    client_options.app_name = Some("CFA HUD".to_string());

    let client = Client::with_options(client_options)?;

    client
        .database("cfa-hud")
        .run_command(doc! {"ping" : 1}, None)
        .await?;

    println!("Connected successfully.");
    Ok(client)
}

<<<<<<< HEAD
    Ok(client)
=======
#[tokio::main]
async fn main() -> std::io::Result<()> {
    dotenv().ok();

    env_logger::init_from_env(env_logger::Env::new().default_filter_or("info"));

    // Loads the connection string from the environment variables.
    let client = match env::var("CONNECTION_STRING") {
        Err(_) => {
            println!("No connection string");
            None
        }
        Ok(s) => match connect_mongodb(s).await {
            Err(_) => {
                println!("Couldn't complete database connection test.");
                None
            }
            Ok(c) => {
                println!("Completed database connection test.");
                Some(c)
            }
        },
    };

    // Starts the webserver if the app successfully connected to the DB.
    match client {
        None => {
            println!("No client.");
            Ok(())
        }
        Some(c) => {
            HttpServer::new(move || {
                App::new()
                    .wrap(actix_web::middleware::Logger::default())
                    .app_data(web::Data::new(c.clone()))
                    .service(get_status)
                    .service(get_readings)
                    .service(post_readings)
            })
            .bind(("0.0.0.0", 8080))?
            .run()
            .await
        }
    }
>>>>>>> dd9ca476
}<|MERGE_RESOLUTION|>--- conflicted
+++ resolved
@@ -38,11 +38,7 @@
     service_id: String,
     alias: Option<String>,
     value: f32,
-<<<<<<< HEAD
     confidence: i32,
-=======
-    confidence: f32,
->>>>>>> dd9ca476
 }
 
 // Represents the patient data attached to each reading. Supports arbitrary patient data under the data
@@ -164,21 +160,12 @@
         .database("cfa-hud")
         .collection::<DBReading>("readings");
 
-<<<<<<< HEAD
-    let new_reading = convert_to_db_reading(reading);
-
-    let result = readings_collection.insert_one(new_reading, None).await;
-
-    match result {
-        Ok(r) => HttpResponse::Ok().body("200 OK"),
-=======
     let new_readings = payload.readings.iter().map(|x| convert_to_db_reading(x)).collect::<Vec<_>>();
 
     let result = readings_collection.insert_many(new_readings, None).await;
 
     match result {
         Ok(_) => HttpResponse::Ok().body("200 OK"),
->>>>>>> dd9ca476
         Err(e) => HttpResponse::InternalServerError().body(e.to_string()),
     }
 }
@@ -212,9 +199,6 @@
     Ok(client)
 }
 
-<<<<<<< HEAD
-    Ok(client)
-=======
 #[tokio::main]
 async fn main() -> std::io::Result<()> {
     dotenv().ok();
@@ -259,5 +243,4 @@
             .await
         }
     }
->>>>>>> dd9ca476
 }